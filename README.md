<<<<<<< HEAD
# lwjgl3-opengl-demos + GraalVM native image

OpenGL Demos for LWJGL 3 compiled to native executable by GraalVM native-image utility.

All OpenGL demos in [src/org/lwjgl/demo/opengl](src/org/lwjgl/demo/opengl) are included in the build.
=======
# lwjgl3-bgfx-demos + GraalVM native image

BGFX Demos for LWJGL 3 compiled to native executable by GraalVM native-image utility.

Four BGFX demos are included in the build: [Bump](src/org/lwjgl/demo/bgfx/Bump.java),
[Cubes](src/org/lwjgl/demo/bgfx/Cubes.java), [Metaballs](src/org/lwjgl/demo/bgfx/Metaballs.java),
and [Raymarch](src/org/lwjgl/demo/bgfx/Raymarch.java).
>>>>>>> 04aa74d0

Gradle and Maven build scripts are provided for building the project,
which requires JDK 11+ or GraalVM 21+ (for native image).

## GraalVM pre-requisites

The [GraalVM native-image](https://www.graalvm.org/reference-manual/native-image) page
shows how to set up GraalVM and its native-image utility for common platforms.
[Gluon](https://gluonhq.com/) also provides some setup
[details](https://docs.gluonhq.com/#_platforms) for GraalVM native-image creation.

This project's Gradle build script uses the
[client-gradle-plugin](https://github.com/gluonhq/client-gradle-plugin)
from Gluon to build the native executable from Gradle with GraalVM.

The GraalVM native-image utility will use the configuration files in
`res/META-INF/native-image` folder to assist in the native-image generation.

Gluon also provides the [client-maven-plugin](https://github.com/gluonhq/client-maven-plugin)
which is used in this project's Maven build script and works similarly to the above
client-gradle-plugin.

## Gradle build tasks

<<<<<<< HEAD
### Run in standard JVM

To build and run the OpenGL demos in standard JVM with Gradle, execute the `run` task:

	gradlew run

By default, the [SimpleDrawElements](src/org/lwjgl/demo/opengl/SimpleDrawElements.java) demo is executed
by the above `run` task without parameter. To run a different OpenGL demo, e.g.
[WavefrontObjDemo](src/org/lwjgl/demo/opengl/assimp/WavefrontObjDemo.java), execute the `run` task
with that specific demo class as parameter:

	gradlew run --args=opengl.assimp.WavefrontObjDemo
=======
To build and run the BGFX demos in standard JVM with Gradle, execute the `run` task:

	gradlew run

By default, the [Bump](src/org/lwjgl/demo/bgfx/Bump.java) demo is executed
by the above `run` task without parameter. To run a different BGFX demo, e.g.
[Raymarch](src/org/lwjgl/demo/bgfx/Raymarch.java), execute the `run` task
with that specific demo class as parameter (prefixed by `bgfx.`):

	gradlew run --args=bgfx.Raymarch
>>>>>>> 04aa74d0

System properties can be passed on to the running demo with the -D parameter,
e.g. to print out some debug info in the console:

<<<<<<< HEAD
	gradlew run --args=opengl.assimp.WavefrontObjDemo -Dorg.lwjgl.util.Debug=true

The above tasks can use any standard JDK 11+.

### Produce native executable

=======
	gradlew run --args=bgfx.Raymarch -Dorg.lwjgl.util.Debug=true

The above tasks can use any standard JDK 11+.

>>>>>>> 04aa74d0
To generate native executable, GraalVM 21+ need be set up as mentioned in
*GraalVM pre-requisites* section above.

Once GraalVM is set up and available in the path, run the `nativeBuild` task:

	gradlew nativeBuild

<<<<<<< HEAD
The `nativeBuild` task would take a while to compile the OpenGL demo source code and
link them with the LWJGL libraries into an executable file.
The resulting `lwjgl3-opengl-demos` file is (in Linux):

	build/client/x86_64-linux/lwjgl3-opengl-demos

(or if building on a Windows machine:

	build\client\x86_64-windows\lwjgl3-opengl-demos.exe

)

which can then be run directly with a demo class as parameter
(e.g. [DepthEdgeShaderDemo20](src/org/lwjgl/demo/opengl/fbo/DepthEdgeShaderDemo20.java)):

	./build/client/x86_64-linux/lwjgl3-opengl-demos opengl.fbo.DepthEdgeShaderDemo20
=======
The `nativeBuild` task would take a while to compile the BGFX demo source code and
link them with the LWJGL libraries into an executable file.
The resulting `lwjgl3-bgfx-demos` file is:

	build/client/x86_64-linux/lwjgl3-bgfx-demos

(or if building on a Windows machine:

	build\client\x86_64-windows\lwjgl3-bgfx-demos.exe

)

which can then be run directly:

	./build/client/x86_64-linux/lwjgl3-bgfx-demos

or, for example, with the [Cubes](src/org/lwjgl/demo/bgfx/Cubes.java)
demo as parameter prefixed by `bgfx.`:

	./build/client/x86_64-linux/lwjgl3-bgfx-demos bgfx.Cubes
>>>>>>> 04aa74d0

System properties can be passed on to the running demo with the -D parameter,
e.g. to print out some debug info in the console:

<<<<<<< HEAD
	./build/client/x86_64-linux/lwjgl3-opengl-demos opengl.fbo.DepthEdgeShaderDemo20 -Dorg.lwjgl.util.Debug=true

(or if building on a Windows machine:

	build\client\x86_64-windows\lwjgl3-opengl-demos.exe opengl.fbo.DepthEdgeShaderDemo20
	build\client\x86_64-windows\lwjgl3-opengl-demos.exe opengl.fbo.DepthEdgeShaderDemo20 -Dorg.lwjgl.util.Debug=true
=======
	./build/client/x86_64-linux/lwjgl3-bgfx-demos bgfx.Cubes -Dorg.lwjgl.util.Debug=true

(or if building on a Windows machine:

	build\client\x86_64-windows\lwjgl3-bgfx-demos.exe
	build\client\x86_64-windows\lwjgl3-bgfx-demos.exe bgfx.Cubes
	build\client\x86_64-windows\lwjgl3-bgfx-demos.exe bgfx.Cubes -Dorg.lwjgl.util.Debug=true
>>>>>>> 04aa74d0

)

## Maven build tasks

<<<<<<< HEAD
### Run in standard JVM

To build and run the OpenGL demos in standard JVM with Maven, execute the
=======
To build and run the BGFX demos in standard JVM with Maven, execute the
>>>>>>> 04aa74d0
`compile` then `exec:exec` tasks:

	mvnw compile
	mvnw exec:exec

<<<<<<< HEAD
By default, the [SimpleDrawElements](src/org/lwjgl/demo/opengl/SimpleDrawElements.java) demo is executed
by the above `exec:exec` task without parameter. To run a different OpenGL demo, e.g.
[WavefrontObjDemo](src/org/lwjgl/demo/opengl/assimp/WavefrontObjDemo.java), execute the `exec:exec` task
with that specific demo class as value of the property `class`:

	mvnw exec:exec -Dclass=opengl.assimp.WavefrontObjDemo
=======
By default, the [Bump](src/org/lwjgl/demo/bgfx/Bump.java) demo is executed
by the above `exec:exec` task without parameter. To run a different BGFX demo, e.g.
[Raymarch](src/org/lwjgl/demo/bgfx/Raymarch.java), execute the `exec:exec` task
with that specific demo class (prefixed by `bgfx.`) as value of the property `class`:

	mvnw exec:exec -Dclass=bgfx.Raymarch
>>>>>>> 04aa74d0

System properties can be passed on to the running demo with the -Dsys.props parameter,
e.g. to print out some debug info in the console:

<<<<<<< HEAD
	mvnw exec:exec -Dclass=opengl.assimp.WavefrontObjDemo -Dsys.props="-Dorg.lwjgl.util.Debug=true"

The above tasks can use any standard JDK 11+.

### Produce native executable

=======
	mvnw exec:exec -Dclass=bgfx.Raymarch -Dsys.props="-Dorg.lwjgl.util.Debug=true"

The above tasks can use any standard JDK 11+.

>>>>>>> 04aa74d0
To generate native executable, GraalVM 21+ need be set up as mentioned in
*GraalVM pre-requisites* section above.

Once GraalVM is set up and available in the path, run the `client:build` task:

	mvnw client:build

<<<<<<< HEAD
The `client:build` task would take a while to compile the OpenGL demo source code and
link them with the LWJGL libraries into an executable file.
The resulting `lwjgl3-opengl-demos` file is (in Linux):

	target/client/x86_64-linux/lwjgl3-opengl-demos

(or if building on a Windows machine:

	target\client\x86_64-windows\lwjgl3-opengl-demos.exe

)

which can then be run directly with a demo class as parameter
(e.g. [Demo33Ubo](src/org/lwjgl/demo/opengl/raytracing/Demo33Ubo.java)):

	./target/client/x86_64-linux/lwjgl3-opengl-demos opengl.raytracing.Demo33Ubo
=======
The `client:build` task would take a while to compile the BGFX demo source code and
link them with the LWJGL libraries into an executable file.
The resulting `lwjgl3-bgfx-demos` file is:

	target/client/x86_64-linux/lwjgl3-bgfx-demos

(or if building on a Windows machine:

	target\client\x86_64-windows\lwjgl3-bgfx-demos.exe

)

which can then be run directly:

	./target/client/x86_64-linux/lwjgl3-bgfx-demos

or, for example, with the [Metaballs](src/org/lwjgl/demo/bgfx/Metaballs.java)
demo as parameter prefixed by `bgfx.`:

	./target/client/x86_64-linux/lwjgl3-bgfx-demos bgfx.Metaballs
>>>>>>> 04aa74d0

System properties can be passed on to the running demo with the -D parameter,
e.g. to print out some debug info in the console:

<<<<<<< HEAD
	./target/client/x86_64-linux/lwjgl3-opengl-demos opengl.raytracing.Demo33Ubo -Dorg.lwjgl.util.Debug=true

(or if building on a Windows machine:

	target\client\x86_64-windows\lwjgl3-opengl-demos.exe opengl.raytracing.Demo33Ubo
	target\client\x86_64-windows\lwjgl3-opengl-demos.exe opengl.raytracing.Demo33Ubo -Dorg.lwjgl.util.Debug=true
=======
	./target/client/x86_64-linux/lwjgl3-bgfx-demos bgfx.Metaballs -Dorg.lwjgl.util.Debug=true

(or if building on a Windows machine:

	target\client\x86_64-windows\lwjgl3-bgfx-demos.exe
	target\client\x86_64-windows\lwjgl3-bgfx-demos.exe bgfx.Metaballs
	target\client\x86_64-windows\lwjgl3-bgfx-demos.exe bgfx.Metaballs -Dorg.lwjgl.util.Debug=true
>>>>>>> 04aa74d0

)

## Compressed native executable

<<<<<<< HEAD
The resulting `lwjgl3-opengl-demos` executable file, whether produced by Gradle or Maven build script,
can be further reduced in size via compression using the [UPX](https://upx.github.io) utility,
as described [here](https://medium.com/graalvm/compressed-graalvm-native-images-4d233766a214).

For example, the resulting `lwjgl3-opengl-demos.exe` native application file produced in Windows
is normally 72MB in size, but is compressed to 24MB with the UPX command: `upx --best lwjgl3-opengl-demos.exe`
=======
The resulting `lwjgl3-bgfx-demos` executable file, whether produced by Gradle or Maven build script,
can be further reduced in size via compression using the [UPX](https://upx.github.io) utility,
as described [here](https://medium.com/graalvm/compressed-graalvm-native-images-4d233766a214).

For example, the resulting `lwjgl3-bgfx-demos.exe` native application file produced in Windows
is normally 59MB in size, but is compressed to 16MB with the UPX command: `upx --best lwjgl3-bgfx-demos.exe`
>>>>>>> 04aa74d0
<|MERGE_RESOLUTION|>--- conflicted
+++ resolved
@@ -1,23 +1,18 @@
-<<<<<<< HEAD
-# lwjgl3-opengl-demos + GraalVM native image
+# lwjgl3-demos + GraalVM native image
 
-OpenGL Demos for LWJGL 3 compiled to native executable by GraalVM native-image utility.
+Demos for LWJGL 3, compiled to native executable by GraalVM native-image utility.
 
-All OpenGL demos in [src/org/lwjgl/demo/opengl](src/org/lwjgl/demo/opengl) are included in the build.
-=======
-# lwjgl3-bgfx-demos + GraalVM native image
-
-BGFX Demos for LWJGL 3 compiled to native executable by GraalVM native-image utility.
-
-Four BGFX demos are included in the build: [Bump](src/org/lwjgl/demo/bgfx/Bump.java),
-[Cubes](src/org/lwjgl/demo/bgfx/Cubes.java), [Metaballs](src/org/lwjgl/demo/bgfx/Metaballs.java),
-and [Raymarch](src/org/lwjgl/demo/bgfx/Raymarch.java).
->>>>>>> 04aa74d0
+All demos in [src](src) are included in the build. Most demos are portable across different OSes,
+but some are platform-specific, like the [Vulkan demos](src/org/lwjgl/demo/vulkan) which work
+only on Mac platform, or the [CUDA demos](src/org/lwjgl/demo/cuda) which require a NVIDIA graphics
+card to run.
 
 Gradle and Maven build scripts are provided for building the project,
 which requires JDK 11+ or GraalVM 21+ (for native image).
 
 ## GraalVM pre-requisites
+
+### Setup for GraalVM native-image utility and C compiler
 
 The [GraalVM native-image](https://www.graalvm.org/reference-manual/native-image) page
 shows how to set up GraalVM and its native-image utility for common platforms.
@@ -28,57 +23,60 @@
 [client-gradle-plugin](https://github.com/gluonhq/client-gradle-plugin)
 from Gluon to build the native executable from Gradle with GraalVM.
 
-The GraalVM native-image utility will use the configuration files in
-`res/META-INF/native-image` folder to assist in the native-image generation.
-
 Gluon also provides the [client-maven-plugin](https://github.com/gluonhq/client-maven-plugin)
 which is used in this project's Maven build script and works similarly to the above
 client-gradle-plugin.
 
+### Native-image configuration files
+
+The GraalVM native-image utility will use the configuration files in
+`res/META-INF/native-image` folder to assist in the native-image generation.
+
+The configuration files were generated when running the demos in standard JVM with a
+[GraalVM agent](https://www.graalvm.org/reference-manual/native-image/BuildConfiguration/#assisted-configuration-of-native-image-builds),
+which tracks all usages of dynamic features of an execution of the demos
+and writes the info to the configuration files.
+Usage of the agent is contained in the [Gradle build script](build.gradle#L129),
+or in the [Maven build script](pom.xml#L163), which can be turned on (i.e. uncommented)
+and the demos are re-run to update the configuration files, if need be.
+
+The above agent is not perfect; it sometimes misses some classes referenced via reflection
+which is used extensively in LWJGL. In the case of the LWJGL demos, many org.lwjgl.bgfx.\*
+and org.lwjgl.assimp.\* classes need be added manually to the configuration files,
+to avoid ClassNotFoundException being thrown when running the [bgfx](src/org/lwjgl/demo/bgfx)
+or [assimp](src/org/lwjgl/demo/opengl/assimp) demos in the generated native image.
+
+Gluon's client-gradle-plugin/client-maven-plugin also support their own configuration files,
+in `res/META-INF/substrate/config` folder, which can be platform-specific
+(e.g. for the Eclipse [SWT](https://www.eclipse.org/swt/) library used in our
+[SWT demos](src/org/lwjgl/demo/opengl/swt)), as documented
+[here](https://docs.gluonhq.com/#_substrate_config_files).
+These files need be maintained manually.
+
 ## Gradle build tasks
 
-<<<<<<< HEAD
 ### Run in standard JVM
 
-To build and run the OpenGL demos in standard JVM with Gradle, execute the `run` task:
+To build and run the demos in standard JVM with Gradle, execute the `run` task:
 
 	gradlew run
 
-By default, the [SimpleDrawElements](src/org/lwjgl/demo/opengl/SimpleDrawElements.java) demo is executed
-by the above `run` task without parameter. To run a different OpenGL demo, e.g.
+By default, the [Bump](src/org/lwjgl/demo/bgfx/Bump.java) demo is executed
+by the above `run` task without parameter. To run a different demo, e.g.
 [WavefrontObjDemo](src/org/lwjgl/demo/opengl/assimp/WavefrontObjDemo.java), execute the `run` task
 with that specific demo class as parameter:
 
 	gradlew run --args=opengl.assimp.WavefrontObjDemo
-=======
-To build and run the BGFX demos in standard JVM with Gradle, execute the `run` task:
-
-	gradlew run
-
-By default, the [Bump](src/org/lwjgl/demo/bgfx/Bump.java) demo is executed
-by the above `run` task without parameter. To run a different BGFX demo, e.g.
-[Raymarch](src/org/lwjgl/demo/bgfx/Raymarch.java), execute the `run` task
-with that specific demo class as parameter (prefixed by `bgfx.`):
-
-	gradlew run --args=bgfx.Raymarch
->>>>>>> 04aa74d0
 
 System properties can be passed on to the running demo with the -D parameter,
 e.g. to print out some debug info in the console:
 
-<<<<<<< HEAD
 	gradlew run --args=opengl.assimp.WavefrontObjDemo -Dorg.lwjgl.util.Debug=true
 
 The above tasks can use any standard JDK 11+.
 
 ### Produce native executable
 
-=======
-	gradlew run --args=bgfx.Raymarch -Dorg.lwjgl.util.Debug=true
-
-The above tasks can use any standard JDK 11+.
-
->>>>>>> 04aa74d0
 To generate native executable, GraalVM 21+ need be set up as mentioned in
 *GraalVM pre-requisites* section above.
 
@@ -86,114 +84,61 @@
 
 	gradlew nativeBuild
 
-<<<<<<< HEAD
-The `nativeBuild` task would take a while to compile the OpenGL demo source code and
+The `nativeBuild` task would take a while to compile all demo source code and
 link them with the LWJGL libraries into an executable file.
-The resulting `lwjgl3-opengl-demos` file is (in Linux):
+The resulting `lwjgl3-demos` file is (in Linux):
 
-	build/client/x86_64-linux/lwjgl3-opengl-demos
+	build/client/x86_64-linux/lwjgl3-demos
 
 (or if building on a Windows machine:
 
-	build\client\x86_64-windows\lwjgl3-opengl-demos.exe
+	build\client\x86_64-windows\lwjgl3-demos.exe
 
 )
 
 which can then be run directly with a demo class as parameter
 (e.g. [DepthEdgeShaderDemo20](src/org/lwjgl/demo/opengl/fbo/DepthEdgeShaderDemo20.java)):
 
-	./build/client/x86_64-linux/lwjgl3-opengl-demos opengl.fbo.DepthEdgeShaderDemo20
-=======
-The `nativeBuild` task would take a while to compile the BGFX demo source code and
-link them with the LWJGL libraries into an executable file.
-The resulting `lwjgl3-bgfx-demos` file is:
-
-	build/client/x86_64-linux/lwjgl3-bgfx-demos
-
-(or if building on a Windows machine:
-
-	build\client\x86_64-windows\lwjgl3-bgfx-demos.exe
-
-)
-
-which can then be run directly:
-
-	./build/client/x86_64-linux/lwjgl3-bgfx-demos
-
-or, for example, with the [Cubes](src/org/lwjgl/demo/bgfx/Cubes.java)
-demo as parameter prefixed by `bgfx.`:
-
-	./build/client/x86_64-linux/lwjgl3-bgfx-demos bgfx.Cubes
->>>>>>> 04aa74d0
+	./build/client/x86_64-linux/lwjgl3-demos opengl.fbo.DepthEdgeShaderDemo20
 
 System properties can be passed on to the running demo with the -D parameter,
 e.g. to print out some debug info in the console:
 
-<<<<<<< HEAD
-	./build/client/x86_64-linux/lwjgl3-opengl-demos opengl.fbo.DepthEdgeShaderDemo20 -Dorg.lwjgl.util.Debug=true
+	./build/client/x86_64-linux/lwjgl3-demos opengl.fbo.DepthEdgeShaderDemo20 -Dorg.lwjgl.util.Debug=true
 
 (or if building on a Windows machine:
 
-	build\client\x86_64-windows\lwjgl3-opengl-demos.exe opengl.fbo.DepthEdgeShaderDemo20
-	build\client\x86_64-windows\lwjgl3-opengl-demos.exe opengl.fbo.DepthEdgeShaderDemo20 -Dorg.lwjgl.util.Debug=true
-=======
-	./build/client/x86_64-linux/lwjgl3-bgfx-demos bgfx.Cubes -Dorg.lwjgl.util.Debug=true
-
-(or if building on a Windows machine:
-
-	build\client\x86_64-windows\lwjgl3-bgfx-demos.exe
-	build\client\x86_64-windows\lwjgl3-bgfx-demos.exe bgfx.Cubes
-	build\client\x86_64-windows\lwjgl3-bgfx-demos.exe bgfx.Cubes -Dorg.lwjgl.util.Debug=true
->>>>>>> 04aa74d0
+	build\client\x86_64-windows\lwjgl3-demos.exe opengl.fbo.DepthEdgeShaderDemo20
+	build\client\x86_64-windows\lwjgl3-demos.exe opengl.fbo.DepthEdgeShaderDemo20 -Dorg.lwjgl.util.Debug=true
 
 )
 
 ## Maven build tasks
 
-<<<<<<< HEAD
 ### Run in standard JVM
 
-To build and run the OpenGL demos in standard JVM with Maven, execute the
-=======
-To build and run the BGFX demos in standard JVM with Maven, execute the
->>>>>>> 04aa74d0
+To build and run the demos in standard JVM with Maven, execute the
 `compile` then `exec:exec` tasks:
 
 	mvnw compile
 	mvnw exec:exec
 
-<<<<<<< HEAD
-By default, the [SimpleDrawElements](src/org/lwjgl/demo/opengl/SimpleDrawElements.java) demo is executed
-by the above `exec:exec` task without parameter. To run a different OpenGL demo, e.g.
+By default, the [Bump](src/org/lwjgl/demo/bgfx/Bump.java) demo is executed
+by the above `exec:exec` task without parameter. To run a different demo, e.g.
 [WavefrontObjDemo](src/org/lwjgl/demo/opengl/assimp/WavefrontObjDemo.java), execute the `exec:exec` task
 with that specific demo class as value of the property `class`:
 
 	mvnw exec:exec -Dclass=opengl.assimp.WavefrontObjDemo
-=======
-By default, the [Bump](src/org/lwjgl/demo/bgfx/Bump.java) demo is executed
-by the above `exec:exec` task without parameter. To run a different BGFX demo, e.g.
-[Raymarch](src/org/lwjgl/demo/bgfx/Raymarch.java), execute the `exec:exec` task
-with that specific demo class (prefixed by `bgfx.`) as value of the property `class`:
-
-	mvnw exec:exec -Dclass=bgfx.Raymarch
->>>>>>> 04aa74d0
 
 System properties can be passed on to the running demo with the -Dsys.props parameter,
 e.g. to print out some debug info in the console:
 
-<<<<<<< HEAD
 	mvnw exec:exec -Dclass=opengl.assimp.WavefrontObjDemo -Dsys.props="-Dorg.lwjgl.util.Debug=true"
 
 The above tasks can use any standard JDK 11+.
 
 ### Produce native executable
 
-=======
-	mvnw exec:exec -Dclass=bgfx.Raymarch -Dsys.props="-Dorg.lwjgl.util.Debug=true"
-
-The above tasks can use any standard JDK 11+.
-
->>>>>>> 04aa74d0
 To generate native executable, GraalVM 21+ need be set up as mentioned in
 *GraalVM pre-requisites* section above.
 
@@ -201,82 +146,40 @@
 
 	mvnw client:build
 
-<<<<<<< HEAD
-The `client:build` task would take a while to compile the OpenGL demo source code and
+The `client:build` task would take a while to compile all demo source code and
 link them with the LWJGL libraries into an executable file.
-The resulting `lwjgl3-opengl-demos` file is (in Linux):
+The resulting `lwjgl3-demos` file is (in Linux):
 
-	target/client/x86_64-linux/lwjgl3-opengl-demos
+	target/client/x86_64-linux/lwjgl3-demos
 
 (or if building on a Windows machine:
 
-	target\client\x86_64-windows\lwjgl3-opengl-demos.exe
+	target\client\x86_64-windows\lwjgl3-demos.exe
 
 )
 
 which can then be run directly with a demo class as parameter
 (e.g. [Demo33Ubo](src/org/lwjgl/demo/opengl/raytracing/Demo33Ubo.java)):
 
-	./target/client/x86_64-linux/lwjgl3-opengl-demos opengl.raytracing.Demo33Ubo
-=======
-The `client:build` task would take a while to compile the BGFX demo source code and
-link them with the LWJGL libraries into an executable file.
-The resulting `lwjgl3-bgfx-demos` file is:
-
-	target/client/x86_64-linux/lwjgl3-bgfx-demos
-
-(or if building on a Windows machine:
-
-	target\client\x86_64-windows\lwjgl3-bgfx-demos.exe
-
-)
-
-which can then be run directly:
-
-	./target/client/x86_64-linux/lwjgl3-bgfx-demos
-
-or, for example, with the [Metaballs](src/org/lwjgl/demo/bgfx/Metaballs.java)
-demo as parameter prefixed by `bgfx.`:
-
-	./target/client/x86_64-linux/lwjgl3-bgfx-demos bgfx.Metaballs
->>>>>>> 04aa74d0
+	./target/client/x86_64-linux/lwjgl3-demos opengl.raytracing.Demo33Ubo
 
 System properties can be passed on to the running demo with the -D parameter,
 e.g. to print out some debug info in the console:
 
-<<<<<<< HEAD
-	./target/client/x86_64-linux/lwjgl3-opengl-demos opengl.raytracing.Demo33Ubo -Dorg.lwjgl.util.Debug=true
+	./target/client/x86_64-linux/lwjgl3-demos opengl.raytracing.Demo33Ubo -Dorg.lwjgl.util.Debug=true
 
 (or if building on a Windows machine:
 
-	target\client\x86_64-windows\lwjgl3-opengl-demos.exe opengl.raytracing.Demo33Ubo
-	target\client\x86_64-windows\lwjgl3-opengl-demos.exe opengl.raytracing.Demo33Ubo -Dorg.lwjgl.util.Debug=true
-=======
-	./target/client/x86_64-linux/lwjgl3-bgfx-demos bgfx.Metaballs -Dorg.lwjgl.util.Debug=true
-
-(or if building on a Windows machine:
-
-	target\client\x86_64-windows\lwjgl3-bgfx-demos.exe
-	target\client\x86_64-windows\lwjgl3-bgfx-demos.exe bgfx.Metaballs
-	target\client\x86_64-windows\lwjgl3-bgfx-demos.exe bgfx.Metaballs -Dorg.lwjgl.util.Debug=true
->>>>>>> 04aa74d0
+	target\client\x86_64-windows\lwjgl3-demos.exe opengl.raytracing.Demo33Ubo
+	target\client\x86_64-windows\lwjgl3-demos.exe opengl.raytracing.Demo33Ubo -Dorg.lwjgl.util.Debug=true
 
 )
 
 ## Compressed native executable
 
-<<<<<<< HEAD
-The resulting `lwjgl3-opengl-demos` executable file, whether produced by Gradle or Maven build script,
+The resulting `lwjgl3-demos` executable file, whether produced by Gradle or Maven build script,
 can be further reduced in size via compression using the [UPX](https://upx.github.io) utility,
 as described [here](https://medium.com/graalvm/compressed-graalvm-native-images-4d233766a214).
 
-For example, the resulting `lwjgl3-opengl-demos.exe` native application file produced in Windows
-is normally 72MB in size, but is compressed to 24MB with the UPX command: `upx --best lwjgl3-opengl-demos.exe`
-=======
-The resulting `lwjgl3-bgfx-demos` executable file, whether produced by Gradle or Maven build script,
-can be further reduced in size via compression using the [UPX](https://upx.github.io) utility,
-as described [here](https://medium.com/graalvm/compressed-graalvm-native-images-4d233766a214).
-
-For example, the resulting `lwjgl3-bgfx-demos.exe` native application file produced in Windows
-is normally 59MB in size, but is compressed to 16MB with the UPX command: `upx --best lwjgl3-bgfx-demos.exe`
->>>>>>> 04aa74d0
+For example, the resulting `lwjgl3-demos.exe` native application file produced in Windows
+is normally 79MB in size, but is compressed to 26MB with the UPX command: `upx --best lwjgl3-demos.exe`
